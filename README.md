--- conflicted
+++ resolved
@@ -229,20 +229,13 @@
 
 ```bash
 # Configure with documentation enabled
-<<<<<<< HEAD
 cmake -B build -S . -DBUILD_DOCUMENTATION=ON
-=======
-cmake -B build -DBUILD_DOCUMENTATION=ON
->>>>>>> b114bcc4
 
 # Build documentation
 cmake --build build --target docs
-
-<<<<<<< HEAD
+cmake --build build --target docs
+
 # Open documentation in browser
-=======
-# Open documentation
->>>>>>> b114bcc4
 xdg-open build/docs/html/index.html
 ```
 
